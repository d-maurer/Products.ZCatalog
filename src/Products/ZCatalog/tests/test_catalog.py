##############################################################################
#
# Copyright (c) 2002 Zope Foundation and Contributors.
#
# This software is subject to the provisions of the Zope Public License,
# Version 2.1 (ZPL).  A copy of the ZPL should accompany this distribution.
# THIS SOFTWARE IS PROVIDED "AS IS" AND ANY AND ALL EXPRESS OR IMPLIED
# WARRANTIES ARE DISCLAIMED, INCLUDING, BUT NOT LIMITED TO, THE IMPLIED
# WARRANTIES OF TITLE, MERCHANTABILITY, AGAINST INFRINGEMENT, AND FITNESS
# FOR A PARTICULAR PURPOSE.
#
##############################################################################

import unittest
from Testing.ZopeTestCase.warnhook import WarningsHook

from itertools import chain
import random

from BTrees.IIBTree import IISet
import ExtensionClass
from Products.PluginIndexes.FieldIndex.FieldIndex import FieldIndex
from Products.PluginIndexes.KeywordIndex.KeywordIndex import KeywordIndex
from Products.ZCTextIndex.OkapiIndex import OkapiIndex
from Products.ZCTextIndex.ZCTextIndex import PLexicon
from Products.ZCTextIndex.ZCTextIndex import ZCTextIndex


class zdummy(ExtensionClass.Base):
    def __init__(self, num):
        self.num = num

    def title(self):
        return '%d' % self.num


class dummy(ExtensionClass.Base):

    att1 = 'att1'
    att2 = 'att2'
    att3 = ['att3']
    foo = 'foo'

    def __init__(self, num):
        self.num = num
        if isinstance(num, int) and (self.num % 10) == 0:
            self.ends_in_zero = True

    def col1(self):
        return 'col1'

    def col2(self):
        return 'col2'

    def col3(self):
        return ['col3']


class MultiFieldIndex(FieldIndex):

    def getIndexQueryNames(self):
        return [self.id, 'bar']


class objRS(ExtensionClass.Base):

    def __init__(self, num):
        self.number = num


class TestAddDelColumn(unittest.TestCase):

    def _make_one(self):
        from Products.ZCatalog.Catalog import Catalog
        return Catalog()

    def test_add(self):
        catalog = self._make_one()
        catalog.addColumn('id')
        self.assertEqual('id' in catalog.schema, True, 'add column failed')

    def test_add_bad(self):
        from Products.ZCatalog.Catalog import CatalogError
<<<<<<< HEAD
        catalog = self._make_one()
        self.assertRaises(CatalogError, catalog.addColumn, '_id')

    def test_add_with_space(self):
        catalog = self._make_one()
        catalog.addColumn(' space ')
        self.assertEqual(' space ' not in catalog.schema, True,
                         'space not stripped in add column')
        self.assertEqual('space' in catalog.schema, True,
                         'stripping space in add column failed')

    def test_add_brains(self):
        catalog = self._make_one()
        catalog.addColumn('col1')
        catalog.addColumn('col3')
        for i in xrange(3):
            catalog.catalogObject(dummy(3), repr(i))
        self.assertTrue('col2' not in catalog.data.values()[0])
        catalog.addColumn('col2', default_value='new')
        self.assert_('col2' in catalog.schema, 'add column failed')
        self.assertTrue('new' in catalog.data.values()[0])

    def test_del(self):
        catalog = self._make_one()
        catalog.addColumn('id')
        catalog.delColumn('id')
        self.assert_('id' not in catalog.schema, 'del column failed')

    def test_del_brains(self):
        catalog = self._make_one()
        catalog.addColumn('col1')
        catalog.addColumn('col2')
        catalog.addColumn('col3')
        for i in xrange(3):
            catalog.catalogObject(dummy(3), repr(i))
        self.assertTrue('col2' in catalog.data.values()[0])
        catalog.delColumn('col2')
        self.assert_('col2' not in catalog.schema, 'del column failed')
        self.assertTrue('col2' not in catalog.data.values()[0])


class TestAddDelIndexes(unittest.TestCase):

    def _make_one(self):
        from Products.ZCatalog.Catalog import Catalog
        return Catalog()
=======
        self.assertRaises(CatalogError, self._catalog.addColumn, '_id')

    def testAddWithSpace(self):
        self._catalog.addColumn(' space ')
        self.assertEqual(' space ' not in self._catalog.schema, True,
                         'space not stripped in add column')
        self.assertEqual('space' in self._catalog.schema, True,
                         'stripping space in add column failed')

    def testDel(self):
        self._catalog.addColumn('id')
        self._catalog.delColumn('id')
        self.assert_('id' not in self._catalog.schema,
                     'del column failed')


class TestAddDelIndexes(CatalogBase, unittest.TestCase):
>>>>>>> 91bba1af

    def test_add_field_index(self):
        catalog = self._make_one()
        idx = FieldIndex('id')
        catalog.addIndex('id', idx)
        self.assert_(isinstance(catalog.indexes['id'], FieldIndex))

    def test_add_text_index(self):
        catalog = self._make_one()
        catalog.lexicon = PLexicon('lexicon')
        idx = ZCTextIndex('id', caller=catalog,
                          index_factory=OkapiIndex, lexicon_id='lexicon')
        catalog.addIndex('id', idx)
        i = catalog.indexes['id']
        self.assert_(isinstance(i, ZCTextIndex))

    def test_add_keyword_index(self):
        catalog = self._make_one()
        idx = KeywordIndex('id')
<<<<<<< HEAD
        catalog.addIndex('id', idx)
        i = catalog.indexes['id']
        self.assert_(isinstance(i, KeywordIndex))

    def test_add_with_space(self):
        catalog = self._make_one()
        idx = KeywordIndex(' space ')
        catalog.addIndex(' space ', idx)
        self.assertEqual(' space ' not in catalog.indexes, True,
                         'space not stripped in add index')
        self.assertEqual('space' in catalog.indexes, True,
                         'stripping space in add index failed')
        i = catalog.indexes['space']
        # Note: i.id still has spaces in it.
        self.assert_(isinstance(i, KeywordIndex))

    def test_del_field_index(self):
        catalog = self._make_one()
=======
        self._catalog.addIndex('id', idx)
        i = self._catalog.indexes['id']
        self.assert_(isinstance(i, type(KeywordIndex('id'))),
                     'add kw index failed')

    def testAddWithSpace(self):
        idx = KeywordIndex(' space ')
        self._catalog.addIndex(' space ', idx)
        self.assertEqual(' space ' not in self._catalog.indexes, True,
                         'space not stripped in add index')
        self.assertEqual('space' in self._catalog.indexes, True,
                         'stripping space in add index failed')
        i = self._catalog.indexes['space']
        # Note: i.id still has spaces in it.
        self.assert_(isinstance(i, KeywordIndex))

    def testDelFieldIndex(self):
>>>>>>> 91bba1af
        idx = FieldIndex('id')
        catalog.addIndex('id', idx)
        catalog.delIndex('id')
        self.assert_('id' not in catalog.indexes)

    def test_del_text_index(self):
        catalog = self._make_one()
        catalog.lexicon = PLexicon('lexicon')
        idx = ZCTextIndex('id', caller=catalog,
                          index_factory=OkapiIndex, lexicon_id='lexicon')
        catalog.addIndex('id', idx)
        catalog.delIndex('id')
        self.assert_('id' not in catalog.indexes)

    def test_del_keyword_index(self):
        catalog = self._make_one()
        idx = KeywordIndex('id')
        catalog.addIndex('id', idx)
        catalog.delIndex('id')
        self.assert_('id' not in catalog.indexes)


class TestCatalog(unittest.TestCase):

    upper = 10

    nums = range(upper)
    for i in range(upper):
        j = random.randrange(0, upper)
        tmp = nums[i]
        nums[i] = nums[j]
        nums[j] = tmp

    def _make_one(self, extra=None):
        from Products.ZCatalog.Catalog import Catalog
        catalog = Catalog()
        catalog.lexicon = PLexicon('lexicon')

        att1 = FieldIndex('att1')
        catalog.addIndex('att1', att1)

        att2 = ZCTextIndex('att2', caller=catalog,
                          index_factory=OkapiIndex, lexicon_id='lexicon')
        catalog.addIndex('att2', att2)

        att3 = KeywordIndex('att3')
<<<<<<< HEAD
        catalog.addIndex('att3', att3)

        if extra is not None:
            extra(catalog)
=======
        num = FieldIndex('num')
        foo = MultiFieldIndex('foo')

        self._catalog.addIndex('att1', att1)
        self._catalog.addIndex('att2', att2)
        self._catalog.addIndex('att3', att3)
        self._catalog.addIndex('num', num)
        self._catalog.addIndex('foo', foo)
        self._catalog.addColumn('att1')
        self._catalog.addColumn('att2')
        self._catalog.addColumn('att3')
        self._catalog.addColumn('num')
>>>>>>> 91bba1af

        for x in range(0, self.upper):
            catalog.catalogObject(dummy(self.nums[x]), repr(x))
        return catalog.__of__(dummy('foo'))

    # clear
    # updateBrains
    # __getitem__
    # __setstate__
    # useBrains
    # getIndex
    # updateMetadata

    def testCatalogObjectUpdateMetadataFalse(self):
        def extra(catalog):
            catalog.addColumn('att1')
            num = FieldIndex('num')
            catalog.addIndex('num', num)

        catalog = self._make_one(extra=extra)
        ob = dummy(9999)
        catalog.catalogObject(ob, '9999')
        brain = catalog(num=9999)[0]
        self.assertEqual(brain.att1, 'att1')
        ob.att1 = 'foobar'
        catalog.catalogObject(ob, '9999', update_metadata=0)
        brain = catalog(num=9999)[0]
        self.assertEqual(brain.att1, 'att1')
        catalog.catalogObject(ob, '9999')
        brain = catalog(num=9999)[0]
        self.assertEqual(brain.att1, 'foobar')

    def testUniqueValuesForLength(self):
        catalog = self._make_one()
        a = catalog.uniqueValuesFor('att1')
        self.assertEqual(len(a), 1, 'bad number of unique values %s' % a)

    def testUniqueValuesForContent(self):
        catalog = self._make_one()
        a = catalog.uniqueValuesFor('att1')
        self.assertEqual(a[0], 'att1', 'bad content %s' % a[0])

    # hasuid
    # recordify
    # instantiate
    # getMetadataForRID
    # getIndexDataForRID
    # make_query

    def testKeywordIndexWithMinRange(self):
        catalog = self._make_one()
        a = catalog(att3={'query': 'att', 'range': 'min'})
        self.assertEqual(len(a), self.upper)

    def testKeywordIndexWithMaxRange(self):
        catalog = self._make_one()
        a = catalog(att3={'query': 'att35', 'range': ':max'})
        self.assertEqual(len(a), self.upper)

    def testKeywordIndexWithMinMaxRangeCorrectSyntax(self):
        catalog = self._make_one()
        a = catalog(att3={'query': ['att', 'att35'], 'range': 'min:max'})
        self.assertEqual(len(a), self.upper)

    def testKeywordIndexWithMinMaxRangeWrongSyntax(self):
        # checkKeywordIndex with min/max range wrong syntax.
        catalog = self._make_one()
        a = catalog(att3={'query': ['att'], 'range': 'min:max'})
        self.assert_(len(a) != self.upper)

    def testCombinedTextandKeywordQuery(self):
        catalog = self._make_one()
        a = catalog(att3='att3', att2='att2')
        self.assertEqual(len(a), self.upper)
        a = catalog(att3='att3', att2='none')
        self.assertEqual(len(a), 0)

    def testResultLength(self):
        catalog = self._make_one()
        a = catalog(att1='att1')
        self.assertEqual(len(a), self.upper,
                         'length should be %s, its %s' % (self.upper, len(a)))

    def testMappingWithEmptyKeysDoesntReturnAll(self):
        # Queries with empty keys used to return all, because of a bug in the
        # parseIndexRequest function, mistaking a CatalogSearchArgumentsMap
        # for a Record class
        def extra(catalog):
            col1 = FieldIndex('col1')
            catalog.addIndex('col1', col1)
        catalog = self._make_one(extra=extra)
        a = catalog({'col1': ''})
        self.assertEqual(len(a), 0, 'length should be 0, its %s' % len(a))

    def test_field_index_length(self):
        catalog = self._make_one()
        a = catalog(att1='att1')
        self.assertEqual(len(a), self.upper)
        a = catalog(att1='none')
        self.assertEqual(len(a), 0)

    def test_text_index_length(self):
        catalog = self._make_one()
        a = catalog(att2='att2')
        self.assertEqual(len(a), self.upper)
        a = catalog(att2='none')
        self.assertEqual(len(a), 0)

    def test_keyword_index_length(self):
        catalog = self._make_one()
        a = catalog(att3='att3')
        self.assertEqual(len(a), self.upper)
        a = catalog(att3='none')
        self.assertEqual(len(a), 0)


class TestCatalogSortBatch(unittest.TestCase):

    upper = 100

    nums = range(upper)
    for i in range(upper):
        j = random.randrange(0, upper)
        tmp = nums[i]
        nums[i] = nums[j]
        nums[j] = tmp

    def _make_one(self, extra=None):
        from Products.ZCatalog.Catalog import Catalog
        catalog = Catalog()
        catalog.lexicon = PLexicon('lexicon')
        att1 = FieldIndex('att1')
        att2 = ZCTextIndex('att2', caller=catalog,
                          index_factory=OkapiIndex, lexicon_id='lexicon')
        catalog.addIndex('att2', att2)
        num = FieldIndex('num')

        catalog.addIndex('att1', att1)
        catalog.addIndex('num', num)
        catalog.addColumn('num')

        if extra is not None:
            extra(catalog)

        for x in range(0, self.upper):
            catalog.catalogObject(dummy(self.nums[x]), repr(x))
        return catalog.__of__(dummy('foo'))

    def test_sorted_search_indexes_empty(self):
        catalog = self._make_one()
        result = catalog._sorted_search_indexes({})
        self.assertEquals(len(result), 0)

    def test_sorted_search_indexes_one(self):
        catalog = self._make_one()
        result = catalog._sorted_search_indexes({'att1': 'a'})
        self.assertEquals(result, ['att1'])

    def test_sorted_search_indexes_many(self):
        catalog = self._make_one()
        query = {'att1': 'a', 'att2': 'b', 'num': 1}
        result = catalog._sorted_search_indexes(query)
        self.assertEquals(set(result), set(['att1', 'att2', 'num']))

    def test_sorted_search_indexes_priority(self):
<<<<<<< HEAD
        # att2 doesn't support ILimitedResultIndex, att1 does
        catalog = self._make_one()
        query = {'att1': 'a', 'att2': 'b'}
        result = catalog._sorted_search_indexes(query)
        self.assertEquals(result.index('att2'), 0)
        self.assertEquals(result.index('att1'), 1)
=======
        # att2 and col2 don't support ILimitedResultIndex, att1 does
        query = {'att1': 'a', 'att2': 'b', 'col2': 'c'}
        result = self._catalog._sorted_search_indexes(query)
        self.assertEquals(result.index('att1'), 2)

    def test_sorted_search_indexes_match_alternate_attr(self):
        query = {'bar': 'b'}
        result = self._catalog._sorted_search_indexes(query)
        self.assertEquals(result, ['foo'])

    def test_sorted_search_indexes_no_match(self):
        result = self._catalog._sorted_search_indexes({'baz': 'a'})
        self.assertEquals(result, [])

    # search
>>>>>>> 91bba1af

    def test_sortResults(self):
        catalog = self._make_one()
        brains = catalog({'att1': 'att1'})
        rs = IISet([b.getRID() for b in brains])
        si = catalog.getIndex('num')
        result = catalog.sortResults(rs, si)
        self.assertEqual([r.num for r in result], range(100))

    def test_sortResults_reversed(self):
        catalog = self._make_one()
        brains = catalog({'att1': 'att1'})
        rs = IISet([b.getRID() for b in brains])
        si = catalog.getIndex('num')
        result = catalog.sortResults(rs, si, reverse=True)
        self.assertEqual([r.num for r in result], list(reversed(range(100))))

    def test_sortResults_limit(self):
        catalog = self._make_one()
        brains = catalog({'att1': 'att1'})
        rs = IISet([b.getRID() for b in brains])
        si = catalog.getIndex('num')
        result = catalog.sortResults(rs, si, limit=10)
        self.assertEqual(len(result), 10)
        self.assertEqual(result.actual_result_count, 100)
        self.assertEqual([r.num for r in result], range(10))

    def test_sortResults_limit_reversed(self):
        catalog = self._make_one()
        brains = catalog({'att1': 'att1'})
        rs = IISet([b.getRID() for b in brains])
        si = catalog.getIndex('num')
        result = catalog.sortResults(rs, si, reverse=True, limit=10)
        self.assertEqual(len(result), 10)
        self.assertEqual(result.actual_result_count, 100)
        expected = list(reversed(range(90, 100)))
        self.assertEqual([r.num for r in result], expected)

    def testLargeSortedResultSetWithSmallIndex(self):
        # This exercises the optimization in the catalog that iterates
        # over the sort index rather than the result set when the result
        # set is much larger than the sort index.
        catalog = self._make_one()
        a = catalog(att1='att1', sort_on='att1')
        self.assertEqual(len(a), self.upper)
        self.assertEqual(a.actual_result_count, self.upper)

    def testSortLimit(self):
        catalog = self._make_one()
        full = catalog(att1='att1', sort_on='num')
        a = catalog(att1='att1', sort_on='num', sort_limit=10)
        self.assertEqual([r.num for r in a], [r.num for r in full[:10]])
        self.assertEqual(a.actual_result_count, self.upper)
        a = catalog(att1='att1', sort_on='num',
                          sort_limit=10, sort_order='reverse')
        rev = [r.num for r in full[-10:]]
        rev.reverse()
        self.assertEqual([r.num for r in a], rev)
        self.assertEqual(a.actual_result_count, self.upper)

    def testBigSortLimit(self):
        catalog = self._make_one()
        a = catalog(
            att1='att1', sort_on='num', sort_limit=self.upper * 3)
        self.assertEqual(a.actual_result_count, self.upper)
        self.assertEqual(a[0].num, 0)
        a = catalog(att1='att1',
            sort_on='num', sort_limit=self.upper * 3, sort_order='reverse')
        self.assertEqual(a.actual_result_count, self.upper)
        self.assertEqual(a[0].num, self.upper - 1)

    def testSortLimitViaBatchingArgsBeforeStart(self):
        catalog = self._make_one()
        query = dict(att1='att1', sort_on='num', b_start=-5, b_size=8)
        result = catalog(query)
        self.assertEqual(result.actual_result_count, 100)
        self.assertEqual([r.num for r in result], range(0, 3))

    def testSortLimitViaBatchingArgsStart(self):
        catalog = self._make_one()
        query = dict(att1='att1', sort_on='num', b_start=0, b_size=5)
        result = catalog(query)
        self.assertEqual(result.actual_result_count, 100)
        self.assertEqual([r.num for r in result], range(0, 5))

    def testSortLimitViaBatchingEarlyFirstHalf(self):
        catalog = self._make_one()
        query = dict(att1='att1', sort_on='num', b_start=11, b_size=17)
        result = catalog(query)
        self.assertEqual(result.actual_result_count, 100)
        self.assertEqual([r.num for r in result], range(11, 28))

    def testSortLimitViaBatchingArgsLateFirstHalf(self):
        catalog = self._make_one()
        query = dict(att1='att1', sort_on='num', b_start=30, b_size=15)
        result = catalog(query)
        self.assertEqual(result.actual_result_count, 100)
        self.assertEqual([r.num for r in result], range(30, 45))

    def testSortLimitViaBatchingArgsLeftMiddle(self):
        catalog = self._make_one()
        query = dict(att1='att1', sort_on='num', b_start=45, b_size=8)
        result = catalog(query)
        self.assertEqual(result.actual_result_count, 100)
        self.assertEqual([r.num for r in result], range(45, 53))

    def testSortLimitViaBatchingArgsRightMiddle(self):
        catalog = self._make_one()
        query = dict(att1='att1', sort_on='num', b_start=48, b_size=8)
        result = catalog(query)
        self.assertEqual(result.actual_result_count, 100)
        self.assertEqual([r.num for r in result], range(48, 56))

    def testSortLimitViaBatchingArgsRightMiddleSortOnTwoSecond(self):
        catalog = self._make_one()
        query = dict(att1='att1', sort_on=('att1', 'num'),
            sort_order=('', 'reverse'), b_start=48, b_size=8)
        result = catalog(query)
        self.assertEqual(result.actual_result_count, 100)
        self.assertEqual([r.num for r in result], range(51, 43, -1))

    def testSortLimitViaBatchingArgsEarlySecondHalf(self):
        catalog = self._make_one()
        query = dict(att1='att1', sort_on='num', b_start=55, b_size=15)
        result = catalog(query)
        self.assertEqual(result.actual_result_count, 100)
        self.assertEqual([r.num for r in result], range(55, 70))

    def testSortLimitViaBatchingArgsEarlySecondHalfSortOnTwoFirst(self):
        catalog = self._make_one()
        query = dict(att1='att1', sort_on=('att1', 'num'),
            sort_order=('reverse', ''), b_start=55, b_size=15)
        result = catalog(query)
        self.assertEqual(result.actual_result_count, 100)
        self.assertEqual([r.num for r in result], range(55, 70))

    def testSortLimitViaBatchingArgsEarlySecondHalfSortOnTwoSecond(self):
        catalog = self._make_one()
        query = dict(att1='att1', sort_on=('att1', 'num'),
            sort_order=('', 'reverse'), b_start=55, b_size=15)
        result = catalog(query)
        self.assertEqual(result.actual_result_count, 100)
        self.assertEqual([r.num for r in result], range(44, 29, -1))

    def testSortLimitViaBatchingArgsEarlySecondHalfSortOnTwoBoth(self):
        catalog = self._make_one()
        query = dict(att1='att1', sort_on=('att1', 'num'),
            sort_order=('reverse', 'reverse'), b_start=55, b_size=15)
        result = catalog(query)
        self.assertEqual(result.actual_result_count, 100)
        self.assertEqual([r.num for r in result], range(44, 29, -1))

    def testSortLimitViaBatchingArgsSecondHalf(self):
        catalog = self._make_one()
        query = dict(att1='att1', sort_on='num', b_start=70, b_size=15)
        result = catalog(query)
        self.assertEqual(result.actual_result_count, 100)
        self.assertEqual([r.num for r in result], range(70, 85))

    def testSortLimitViaBatchingArgsEnd(self):
        catalog = self._make_one()
        query = dict(att1='att1', sort_on='num', b_start=90, b_size=10)
        result = catalog(query)
        self.assertEqual(result.actual_result_count, 100)
        self.assertEqual([r.num for r in result], range(90, 100))

    def testSortLimitViaBatchingArgsOverEnd(self):
        catalog = self._make_one()
        query = dict(att1='att1', sort_on='num', b_start=90, b_size=15)
        result = catalog(query)
        self.assertEqual(result.actual_result_count, 100)
        self.assertEqual([r.num for r in result], range(90, 100))

    def testSortLimitViaBatchingArgsOutside(self):
        catalog = self._make_one()
        query = dict(att1='att1', sort_on='num', b_start=110, b_size=10)
        result = catalog(query)
        self.assertEqual(result.actual_result_count, 100)
        self.assertEqual([r.num for r in result], [])

    def testSortedResultLengthWithMissingDocs(self):
<<<<<<< HEAD
        catalog = self._make_one()
        # remove the `0` document from the num index only
        num_index = catalog.getIndex('num')
        pos_of_zero = self.nums.index(0)
        uid = catalog.uids.get(repr(pos_of_zero))
        self.assertEqual(catalog[uid].num, 0)
=======
        # remove the `0` document from the num index only
        num_index = self._catalog.getIndex('num')
        pos_of_zero = self.nums.index(0)
        uid = self._catalog.uids.get(repr(pos_of_zero))
        self.assertEqual(self._catalog[uid].num, 0)
>>>>>>> 91bba1af
        num_index.unindex_object(uid)
        # make sure it was removed
        self.assertEqual(len(num_index), 99)
        # sort over the smaller num index
        query = dict(att1='att1', sort_on='num', sort_limit=10)
<<<<<<< HEAD
        result = catalog(query)
=======
        result = self._catalog(query)
>>>>>>> 91bba1af
        # the `0` document was removed
        self.assertEqual(result[0].num, 1)
        self.assertEqual(len(result), 10)
        # there are only 99 documents left
        self.assertEqual(result.actual_result_count, 99)

    # _get_sort_attr
    # _getSortIndex

    def test_search_not(self):
        catalog = self._make_one()
        query = dict(att1='att1', num={'not': [0, 1]})
        result = catalog(query)
        self.assertEqual(len(result), self.upper - 2)

    def test_search_not_nothing(self):
        def extra(catalog):
            col1 = FieldIndex('col1')
            catalog.addIndex('col1', col1)
        catalog = self._make_one(extra)
        query = dict(att1='att1', col1={'not': 'col1'})
        result = catalog(query)
        self.assertEqual(len(result), 0)

    def test_search_not_no_value_in_index(self):
        def extra(catalog):
            ends_in_zero = FieldIndex('ends_in_zero')
            catalog.addIndex('ends_in_zero', ends_in_zero)
        catalog = self._make_one(extra=extra)
        query = dict(att1='att1', ends_in_zero={'not': False})
        result = catalog(query)
        self.assertEqual(len(result), 10)

    def test_sort_on_good_index(self):
        catalog = self._make_one()
        upper = self.upper
        a = catalog(att1='att1', sort_on='num')
        self.assertEqual(len(a), upper)
        for x in range(self.upper):
            self.assertEqual(a[x].num, x)

    def test_sort_on_bad_index(self):
        from Products.ZCatalog.Catalog import CatalogError
        catalog = self._make_one()

        def badsortindex():
            catalog(sort_on='foofaraw')
        self.assertRaises(CatalogError, badsortindex)

    def test_sort_on_wrong_index(self):
        from Products.ZCatalog.Catalog import CatalogError
        catalog = self._make_one()

        def wrongsortindex():
            catalog(sort_on='att2')
        self.assertRaises(CatalogError, wrongsortindex)

    def test_sort_on(self):
        catalog = self._make_one()
        upper = self.upper
        a = catalog(sort_on='num', att2='att2')
        self.assertEqual(len(a), upper)
        for x in range(self.upper):
            self.assertEqual(a[x].num, x)

    def test_sort_on_missing(self):
        catalog = self._make_one()
        upper = self.upper
        a = catalog(att2='att2')
        self.assertEqual(len(a), upper)

    def test_sort_on_two(self):
        catalog = self._make_one()
        upper = self.upper
        a = catalog(sort_on=('att1', 'num'), att1='att1')
        self.assertEqual(len(a), upper)
        for x in range(self.upper):
            self.assertEqual(a[x].num, x)

    def test_sort_on_two_reverse(self):
        catalog = self._make_one()
        upper = self.upper
        a = catalog(sort_on=('att1', 'num'), att1='att1',
            sort_order='reverse')
        self.assertEqual(len(a), upper)
        for x in range(upper - 1):
            self.assertTrue(a[x].num > a[x + 1].num)

    def test_sort_on_two_reverse_neither(self):
        catalog = self._make_one()
        upper = self.upper
        a = catalog(sort_on=('att1', 'num'), att1='att1',
            sort_order=('', ''))
        self.assertEqual(len(a), upper)
        for x in range(upper - 1):
            self.assertTrue(a[x].num < a[x + 1].num)

    def test_sort_on_two_reverse_first(self):
        catalog = self._make_one()
        upper = self.upper
        a = catalog(sort_on=('att1', 'num'), att1='att1',
            sort_order=('reverse', ''))
        self.assertEqual(len(a), upper)
        for x in range(upper - 1):
            self.assertTrue(a[x].num < a[x + 1].num)

    def test_sort_on_two_reverse_second(self):
        catalog = self._make_one()
        upper = self.upper
        a = catalog(sort_on=('att1', 'num'), att1='att1',
            sort_order=('', 'reverse'))
        self.assertEqual(len(a), upper)
        for x in range(upper - 1):
            self.assertTrue(a[x].num > a[x + 1].num)

    def test_sort_on_two_reverse_both(self):
        catalog = self._make_one()
        upper = self.upper
        a = catalog(sort_on=('att1', 'num'), att1='att1',
            sort_order=('reverse', 'reverse'))
        self.assertEqual(len(a), upper)
        for x in range(upper - 1):
            self.assertTrue(a[x].num > a[x + 1].num)

    def test_sort_on_two_reverse_too_many(self):
        catalog = self._make_one()
        upper = self.upper
        a = catalog(sort_on=('att1', 'num'), att1='att1',
            sort_order=('', '', 'reverse', ''))
        self.assertEqual(len(a), upper)
        for x in range(upper - 1):
            self.assertTrue(a[x].num < a[x + 1].num)

    def test_sort_on_two_small_limit(self):
        catalog = self._make_one()
        a = catalog(sort_on=('att1', 'num'), att1='att1', sort_limit=10)
        self.assertEqual(len(a), 10)
        for x in range(9):
            self.assertTrue(a[x].num < a[x + 1].num)

    def test_sort_on_two_small_limit_reverse(self):
        catalog = self._make_one()
        a = catalog(sort_on=('att1', 'num'), att1='att1',
            sort_limit=10, sort_order='reverse')
        self.assertEqual(len(a), 10)
        for x in range(9):
            self.assertTrue(a[x].num > a[x + 1].num)

    def test_sort_on_two_big_limit(self):
        catalog = self._make_one()
        a = catalog(sort_on=('att1', 'num'), att1='att1',
            sort_limit=self.upper * 3)
        self.assertEqual(len(a), 100)
        for x in range(99):
            self.assertTrue(a[x].num < a[x + 1].num)

    def test_sort_on_two_big_limit_reverse(self):
        catalog = self._make_one()
        a = catalog(sort_on=('att1', 'num'), att1='att1',
            sort_limit=self.upper * 3, sort_order='reverse')
        self.assertEqual(len(a), 100)
        for x in range(99):
            self.assertTrue(a[x].num > a[x + 1].num)

    def test_sort_on_three(self):
        def extra(catalog):
            col2 = FieldIndex('col2')
            catalog.addIndex('col2', col2)
        catalog = self._make_one(extra)
        a = catalog(sort_on=('att1', 'col2', 'num'), att1='att1')
        self.assertEqual(len(a), self.upper)
        for x in range(self.upper):
            self.assertEqual(a[x].num, x)

    def test_sort_on_three_reverse(self):
        def extra(catalog):
            col2 = FieldIndex('col2')
            catalog.addIndex('col2', col2)
        catalog = self._make_one(extra)
        a = catalog(sort_on=('att1', 'col2', 'num'), att1='att1',
            sort_order='reverse')
        self.assertEqual(len(a), self.upper)
        for x in range(self.upper - 1):
            self.assertTrue(a[x].num > a[x + 1].num)

    def test_sort_on_three_reverse_last(self):
        def extra(catalog):
            col2 = FieldIndex('col2')
            catalog.addIndex('col2', col2)
        catalog = self._make_one(extra)
        a = catalog(sort_on=('att1', 'col2', 'num'), att1='att1',
            sort_order=('', '', 'reverse'))
        self.assertEqual(len(a), self.upper)
        for x in range(self.upper - 1):
            self.assertTrue(a[x].num > a[x + 1].num)

    def test_sort_on_three_small_limit(self):
        def extra(catalog):
            col2 = FieldIndex('col2')
            catalog.addIndex('col2', col2)
        catalog = self._make_one(extra)
        a = catalog(sort_on=('att1', 'col2', 'num'), att1='att1',
            sort_limit=10)
        self.assertEqual(len(a), 10)
        for x in range(9):
            self.assertTrue(a[x].num < a[x + 1].num)

    def test_sort_on_three_big_limit(self):
        def extra(catalog):
            col2 = FieldIndex('col2')
            catalog.addIndex('col2', col2)
        catalog = self._make_one(extra)
        a = catalog(sort_on=('att1', 'col2', 'num'), att1='att1',
            sort_limit=self.upper * 3)
        self.assertEqual(len(a), 100)
        for x in range(99):
            self.assertTrue(a[x].num < a[x + 1].num)


class TestUnCatalog(unittest.TestCase):

    upper = 5

    def _make_one(self):
        from Products.ZCatalog.Catalog import Catalog
        catalog = Catalog()
        catalog.lexicon = PLexicon('lexicon')
        att1 = FieldIndex('att1')
        att2 = ZCTextIndex('att2', caller=catalog,
                          index_factory=OkapiIndex, lexicon_id='lexicon')
        att3 = KeywordIndex('att3')
        catalog.addIndex('att1', att1)
        catalog.addIndex('att2', att2)
        catalog.addIndex('att3', att3)

        for x in range(0, self.upper):
            catalog.catalogObject(dummy(x), repr(x))
        return catalog.__of__(dummy('foo'))

    def _uncatalog(self, catalog):
        for x in range(0, self.upper):
            catalog.uncatalogObject(repr(x))

    def test_uncatalog_field_index(self):
        catalog = self._make_one()
        self._uncatalog(catalog)
        a = catalog(att1='att1')
        self.assertEqual(len(a), 0, 'len: %s' % len(a))

    def test_uncatalog_text_index(self):
        catalog = self._make_one()
        self._uncatalog(catalog)
        a = catalog(att2='att2')
        self.assertEqual(len(a), 0, 'len: %s' % len(a))

    def test_uncatalog_keyword_index(self):
        catalog = self._make_one()
        self._uncatalog(catalog)
        a = catalog(att3='att3')
        self.assertEqual(len(a), 0, 'len: %s' % len(a))

    def test_bad_uncatalog(self):
        catalog = self._make_one()
        try:
            catalog.uncatalogObject('asdasdasd')
        except Exception:
            self.fail('uncatalogObject raised exception on bad uid')

    def test_uncatalog_twice(self):
        catalog = self._make_one()
        catalog.uncatalogObject('0')

        def _second(self):
            catalog.uncatalogObject('0')
        self.assertRaises(Exception, _second)

    def test_uncatalog_ength(self):
        catalog = self._make_one()
        self._uncatalog(catalog)
        self.assertEqual(len(catalog), 0)


class TestRangeSearch(unittest.TestCase):

    def _make_one(self):
        from Products.ZCatalog.Catalog import Catalog
        return Catalog()

    def test_range_search(self):
        catalog = self._make_one()
        index = FieldIndex('number')
        catalog.addIndex('number', index)
        catalog.addColumn('number')
        for i in range(50):
            obj = objRS(random.randrange(0, 200))
            catalog.catalogObject(obj, i)
        catalog = catalog.__of__(objRS(20))

        for i in range(10):
            m = random.randrange(0, 200)
            n = m + 10
            for r in catalog(number={'query': (m, n), 'range': 'min:max'}):
                size = r.number
                self.assert_(m <= size and size <= n,
                             "%d vs [%d,%d]" % (r.number, m, n))


class TestCatalogReturnAll(unittest.TestCase):

    def _make_one(self):
        from Products.ZCatalog.Catalog import Catalog
        return Catalog()

    def setUp(self):
        self.warningshook = WarningsHook()
        self.warningshook.install()

    def tearDown(self):
        self.warningshook.uninstall()

    def testEmptyMappingReturnsAll(self):
        catalog = self._make_one()
        col1 = FieldIndex('col1')
        catalog.addIndex('col1', col1)
        for x in range(0, 10):
            catalog.catalogObject(dummy(x), repr(x))
        self.assertEqual(len(catalog), 10)
        length = len(catalog({}))
        self.assertEqual(length, 10)


class TestCatalogSearchArgumentsMap(unittest.TestCase):

    def _make_one(self, request=None, keywords=None):
        from Products.ZCatalog.Catalog import CatalogSearchArgumentsMap
        return CatalogSearchArgumentsMap(request, keywords)

    def test_init_empty(self):
        argmap = self._make_one()
        self.assert_(argmap)

    def test_init_request(self):
        argmap = self._make_one(dict(foo='bar'), None)
        self.assertEquals(argmap.get('foo'), 'bar')

    def test_init_keywords(self):
        argmap = self._make_one(None, dict(foo='bar'))
        self.assertEquals(argmap.get('foo'), 'bar')

    def test_getitem(self):
        argmap = self._make_one(dict(a='a'), dict(b='b'))
        self.assertEquals(argmap['a'], 'a')
        self.assertEquals(argmap['b'], 'b')
        self.assertRaises(KeyError, argmap.__getitem__, 'c')

    def test_getitem_emptystring(self):
        argmap = self._make_one(dict(a='', c='c'), dict(b='', c=''))
        self.assertRaises(KeyError, argmap.__getitem__, 'a')
        self.assertRaises(KeyError, argmap.__getitem__, 'b')
        self.assertEquals(argmap['c'], 'c')

    def test_get(self):
        argmap = self._make_one(dict(a='a'), dict(b='b'))
        self.assertEquals(argmap.get('a'), 'a')
        self.assertEquals(argmap.get('b'), 'b')
        self.assertEquals(argmap.get('c'), None)
        self.assertEquals(argmap.get('c', 'default'), 'default')

    def test_keywords_precedence(self):
        argmap = self._make_one(dict(a='a', c='r'), dict(b='b', c='k'))
        self.assertEquals(argmap.get('c'), 'k')
        self.assertEquals(argmap['c'], 'k')

    def test_haskey(self):
        argmap = self._make_one(dict(a='a'), dict(b='b'))
        self.assert_(argmap.has_key('a'))
        self.assert_(argmap.has_key('b'))
        self.assert_(not argmap.has_key('c'))

    def test_contains(self):
        argmap = self._make_one(dict(a='a'), dict(b='b'))
        self.assert_('a' in argmap)
        self.assert_('b' in argmap)
        self.assert_('c' not in argmap)


class TestMergeResults(unittest.TestCase):

    def _make_one(self):
        from Products.ZCatalog.Catalog import Catalog
        return Catalog()

    def _make_many(self):
        from Products.ZCatalog.Catalog import mergeResults
        catalogs = []
        for i in range(3):
            cat = self._make_one()
            cat.lexicon = PLexicon('lexicon')
            cat.addIndex('num', FieldIndex('num'))
            cat.addIndex('big', FieldIndex('big'))
            cat.addIndex('number', FieldIndex('number'))
            i = ZCTextIndex('title', caller=cat, index_factory=OkapiIndex,
                            lexicon_id='lexicon')
            cat.addIndex('title', i)
            cat = cat.__of__(zdummy(16336))
            for i in range(10):
                obj = zdummy(i)
                obj.big = i > 5
                obj.number = True
                cat.catalogObject(obj, str(i))
            catalogs.append(cat)
        return catalogs, mergeResults

    def _sort(self, iterable, reverse=False):
        L = list(iterable)
        if reverse:
            L.sort(reverse=True)
        else:
            L.sort()
        return L

    def test_no_filter_or_sort(self):
        catalogs, mergeResults = self._make_many()
        results = [cat.searchResults(
                   dict(number=True), _merge=0) for cat in catalogs]
        merged_rids = [r.getRID() for r in mergeResults(
            results, has_sort_keys=False, reverse=False)]
        expected = [r.getRID() for r in chain(*results)]
        self.assertEqual(self._sort(merged_rids), self._sort(expected))

    def test_sorted_only(self):
        catalogs, mergeResults = self._make_many()
        results = [cat.searchResults(
                   dict(number=True, sort_on='num'), _merge=0)
                   for cat in catalogs]
        merged_rids = [r.getRID() for r in mergeResults(
            results, has_sort_keys=True, reverse=False)]
        expected = self._sort(chain(*results))
        expected = [rid for sortkey, rid, getitem in expected]
        self.assertEqual(merged_rids, expected)

    def test_sort_reverse(self):
        catalogs, mergeResults = self._make_many()
        results = [cat.searchResults(
                   dict(number=True, sort_on='num'), _merge=0)
                   for cat in catalogs]
        merged_rids = [r.getRID() for r in mergeResults(
            results, has_sort_keys=True, reverse=True)]
        expected = self._sort(chain(*results), reverse=True)
        expected = [rid for sortkey, rid, getitem in expected]
        self.assertEqual(merged_rids, expected)

    def test_limit_sort(self):
        catalogs, mergeResults = self._make_many()
        results = [cat.searchResults(
                   dict(att1='att1', number=True, sort_on='num',
                   sort_limit=2), _merge=0)
                   for cat in catalogs]
        merged_rids = [r.getRID() for r in mergeResults(
            results, has_sort_keys=True, reverse=False)]
        expected = self._sort(chain(*results))
        expected = [rid for sortkey, rid, getitem in expected]
        self.assertEqual(merged_rids, expected)

    def test_scored(self):
        catalogs, mergeResults = self._make_many()
        results = [cat.searchResults(title='4 or 5 or 6', _merge=0)
                   for cat in catalogs]
        merged_rids = [r.getRID() for r in mergeResults(
            results, has_sort_keys=True, reverse=False)]
        expected = self._sort(chain(*results))
        expected = [rid for sortkey, (nscore, score, rid), getitem in expected]
        self.assertEqual(merged_rids, expected)

    def test_small_index_sort(self):
        # Test that small index sort optimization is not used for merging
        catalogs, mergeResults = self._make_many()
        results = [cat.searchResults(
                   dict(number=True, sort_on='big'), _merge=0)
                   for cat in catalogs]
        merged_rids = [r.getRID() for r in mergeResults(
            results, has_sort_keys=True, reverse=False)]
        expected = self._sort(chain(*results))
        expected = [rid for sortkey, rid, getitem in expected]
        self.assertEqual(merged_rids, expected)


class TestScoring(unittest.TestCase):

    def _make_one(self):
        from Products.ZCatalog.Catalog import Catalog
        catalog = Catalog()
        catalog.lexicon = PLexicon('lexicon')
        idx = ZCTextIndex('title', caller=catalog,
                          index_factory=OkapiIndex, lexicon_id='lexicon')
        catalog.addIndex('title', idx)
        catalog.addIndex('true', FieldIndex('true'))
        catalog.addColumn('title')
        for i in (1, 2, 3, 10, 11, 110, 111):
            obj = zdummy(i)
            obj.true = True
            if i == 110:
                obj.true = False
            catalog.catalogObject(obj, str(i))
        return catalog.__of__(zdummy(1))

    def test_simple_search(self):
        cat = self._make_one()
        brains = cat(title='10')
        self.assertEqual(len(brains), 1)
        self.assertEqual(brains[0].title, '10')

    def test_or_search(self):
        cat = self._make_one()
        brains = cat(title='2 OR 3')
        self.assertEqual(len(brains), 2)

    def test_scored_search(self):
        cat = self._make_one()
        brains = cat(title='1*')
        self.assertEqual(len(brains), 5)
        self.assertEqual(brains[0].title, '111')

    def test_combined_scored_search(self):
        cat = self._make_one()
        brains = cat(title='1*', true=True)
        self.assertEqual(len(brains), 4)
        self.assertEqual(brains[0].title, '111')

    def test_combined_scored_search_planned(self):
        from ..plan import Benchmark
        from ..plan import PriorityMap
<<<<<<< HEAD
        cat = self._make_one()
=======
        cat = self._get_catalog()
>>>>>>> 91bba1af
        query = dict(title='1*', true=True)
        plan = cat.getCatalogPlan()
        plan_key = plan.make_key(query)
        catalog_id = plan.get_id()
        # plan with title first
        PriorityMap.set_entry(catalog_id, plan_key, dict(
            title=Benchmark(1, 1, False),
            true=Benchmark(2, 1, False),
            ))
        brains = cat(query)
        self.assertEqual(len(brains), 4)
        self.assertEqual(brains[0].title, '111')
        # plan with true first
        PriorityMap.set_entry(catalog_id, plan_key, dict(
            title=Benchmark(2, 1, False),
            true=Benchmark(1, 1, False),
            ))
        brains = cat(query)
        self.assertEqual(len(brains), 4)
<<<<<<< HEAD
        self.assertEqual(brains[0].title, '111')
=======
        self.assertEqual(brains[0].title, '111')


def test_suite():
    suite = unittest.TestSuite()
    suite.addTest(unittest.makeSuite(TestAddDelColumn))
    suite.addTest(unittest.makeSuite(TestAddDelIndexes))
    suite.addTest(unittest.makeSuite(TestCatalog))
    suite.addTest(unittest.makeSuite(TestRangeSearch))
    suite.addTest(unittest.makeSuite(TestCatalogReturnAll))
    suite.addTest(unittest.makeSuite(TestCatalogSearchArgumentsMap))
    suite.addTest(unittest.makeSuite(TestMergeResults))
    suite.addTest(unittest.makeSuite(TestScoring))
    return suite
>>>>>>> 91bba1af
<|MERGE_RESOLUTION|>--- conflicted
+++ resolved
@@ -81,7 +81,6 @@
 
     def test_add_bad(self):
         from Products.ZCatalog.Catalog import CatalogError
-<<<<<<< HEAD
         catalog = self._make_one()
         self.assertRaises(CatalogError, catalog.addColumn, '_id')
 
@@ -128,25 +127,6 @@
     def _make_one(self):
         from Products.ZCatalog.Catalog import Catalog
         return Catalog()
-=======
-        self.assertRaises(CatalogError, self._catalog.addColumn, '_id')
-
-    def testAddWithSpace(self):
-        self._catalog.addColumn(' space ')
-        self.assertEqual(' space ' not in self._catalog.schema, True,
-                         'space not stripped in add column')
-        self.assertEqual('space' in self._catalog.schema, True,
-                         'stripping space in add column failed')
-
-    def testDel(self):
-        self._catalog.addColumn('id')
-        self._catalog.delColumn('id')
-        self.assert_('id' not in self._catalog.schema,
-                     'del column failed')
-
-
-class TestAddDelIndexes(CatalogBase, unittest.TestCase):
->>>>>>> 91bba1af
 
     def test_add_field_index(self):
         catalog = self._make_one()
@@ -166,7 +146,6 @@
     def test_add_keyword_index(self):
         catalog = self._make_one()
         idx = KeywordIndex('id')
-<<<<<<< HEAD
         catalog.addIndex('id', idx)
         i = catalog.indexes['id']
         self.assert_(isinstance(i, KeywordIndex))
@@ -185,25 +164,6 @@
 
     def test_del_field_index(self):
         catalog = self._make_one()
-=======
-        self._catalog.addIndex('id', idx)
-        i = self._catalog.indexes['id']
-        self.assert_(isinstance(i, type(KeywordIndex('id'))),
-                     'add kw index failed')
-
-    def testAddWithSpace(self):
-        idx = KeywordIndex(' space ')
-        self._catalog.addIndex(' space ', idx)
-        self.assertEqual(' space ' not in self._catalog.indexes, True,
-                         'space not stripped in add index')
-        self.assertEqual('space' in self._catalog.indexes, True,
-                         'stripping space in add index failed')
-        i = self._catalog.indexes['space']
-        # Note: i.id still has spaces in it.
-        self.assert_(isinstance(i, KeywordIndex))
-
-    def testDelFieldIndex(self):
->>>>>>> 91bba1af
         idx = FieldIndex('id')
         catalog.addIndex('id', idx)
         catalog.delIndex('id')
@@ -250,25 +210,10 @@
         catalog.addIndex('att2', att2)
 
         att3 = KeywordIndex('att3')
-<<<<<<< HEAD
         catalog.addIndex('att3', att3)
 
         if extra is not None:
             extra(catalog)
-=======
-        num = FieldIndex('num')
-        foo = MultiFieldIndex('foo')
-
-        self._catalog.addIndex('att1', att1)
-        self._catalog.addIndex('att2', att2)
-        self._catalog.addIndex('att3', att3)
-        self._catalog.addIndex('num', num)
-        self._catalog.addIndex('foo', foo)
-        self._catalog.addColumn('att1')
-        self._catalog.addColumn('att2')
-        self._catalog.addColumn('att3')
-        self._catalog.addColumn('num')
->>>>>>> 91bba1af
 
         for x in range(0, self.upper):
             catalog.catalogObject(dummy(self.nums[x]), repr(x))
@@ -410,6 +355,9 @@
         catalog.addIndex('num', num)
         catalog.addColumn('num')
 
+        foo = MultiFieldIndex('foo')
+        catalog.addIndex('foo', foo)
+
         if extra is not None:
             extra(catalog)
 
@@ -434,30 +382,23 @@
         self.assertEquals(set(result), set(['att1', 'att2', 'num']))
 
     def test_sorted_search_indexes_priority(self):
-<<<<<<< HEAD
-        # att2 doesn't support ILimitedResultIndex, att1 does
-        catalog = self._make_one()
-        query = {'att1': 'a', 'att2': 'b'}
+        # att2 and col2 don't support ILimitedResultIndex, att1 does
+        catalog = self._make_one()
+        query = {'att1': 'a', 'att2': 'b', 'col2': 'c'}
         result = catalog._sorted_search_indexes(query)
         self.assertEquals(result.index('att2'), 0)
         self.assertEquals(result.index('att1'), 1)
-=======
-        # att2 and col2 don't support ILimitedResultIndex, att1 does
-        query = {'att1': 'a', 'att2': 'b', 'col2': 'c'}
-        result = self._catalog._sorted_search_indexes(query)
-        self.assertEquals(result.index('att1'), 2)
 
     def test_sorted_search_indexes_match_alternate_attr(self):
+        catalog = self._make_one()
         query = {'bar': 'b'}
-        result = self._catalog._sorted_search_indexes(query)
+        result = catalog._sorted_search_indexes(query)
         self.assertEquals(result, ['foo'])
 
     def test_sorted_search_indexes_no_match(self):
-        result = self._catalog._sorted_search_indexes({'baz': 'a'})
+        catalog = self._make_one()
+        result = catalog._sorted_search_indexes({'baz': 'a'})
         self.assertEquals(result, [])
-
-    # search
->>>>>>> 91bba1af
 
     def test_sortResults(self):
         catalog = self._make_one()
@@ -639,30 +580,18 @@
         self.assertEqual([r.num for r in result], [])
 
     def testSortedResultLengthWithMissingDocs(self):
-<<<<<<< HEAD
         catalog = self._make_one()
         # remove the `0` document from the num index only
         num_index = catalog.getIndex('num')
         pos_of_zero = self.nums.index(0)
         uid = catalog.uids.get(repr(pos_of_zero))
         self.assertEqual(catalog[uid].num, 0)
-=======
-        # remove the `0` document from the num index only
-        num_index = self._catalog.getIndex('num')
-        pos_of_zero = self.nums.index(0)
-        uid = self._catalog.uids.get(repr(pos_of_zero))
-        self.assertEqual(self._catalog[uid].num, 0)
->>>>>>> 91bba1af
         num_index.unindex_object(uid)
         # make sure it was removed
         self.assertEqual(len(num_index), 99)
         # sort over the smaller num index
         query = dict(att1='att1', sort_on='num', sort_limit=10)
-<<<<<<< HEAD
-        result = catalog(query)
-=======
-        result = self._catalog(query)
->>>>>>> 91bba1af
+        result = catalog(query)
         # the `0` document was removed
         self.assertEqual(result[0].num, 1)
         self.assertEqual(len(result), 10)
@@ -1195,11 +1124,7 @@
     def test_combined_scored_search_planned(self):
         from ..plan import Benchmark
         from ..plan import PriorityMap
-<<<<<<< HEAD
         cat = self._make_one()
-=======
-        cat = self._get_catalog()
->>>>>>> 91bba1af
         query = dict(title='1*', true=True)
         plan = cat.getCatalogPlan()
         plan_key = plan.make_key(query)
@@ -1208,7 +1133,7 @@
         PriorityMap.set_entry(catalog_id, plan_key, dict(
             title=Benchmark(1, 1, False),
             true=Benchmark(2, 1, False),
-            ))
+        ))
         brains = cat(query)
         self.assertEqual(len(brains), 4)
         self.assertEqual(brains[0].title, '111')
@@ -1216,24 +1141,7 @@
         PriorityMap.set_entry(catalog_id, plan_key, dict(
             title=Benchmark(2, 1, False),
             true=Benchmark(1, 1, False),
-            ))
+        ))
         brains = cat(query)
         self.assertEqual(len(brains), 4)
-<<<<<<< HEAD
-        self.assertEqual(brains[0].title, '111')
-=======
-        self.assertEqual(brains[0].title, '111')
-
-
-def test_suite():
-    suite = unittest.TestSuite()
-    suite.addTest(unittest.makeSuite(TestAddDelColumn))
-    suite.addTest(unittest.makeSuite(TestAddDelIndexes))
-    suite.addTest(unittest.makeSuite(TestCatalog))
-    suite.addTest(unittest.makeSuite(TestRangeSearch))
-    suite.addTest(unittest.makeSuite(TestCatalogReturnAll))
-    suite.addTest(unittest.makeSuite(TestCatalogSearchArgumentsMap))
-    suite.addTest(unittest.makeSuite(TestMergeResults))
-    suite.addTest(unittest.makeSuite(TestScoring))
-    return suite
->>>>>>> 91bba1af
+        self.assertEqual(brains[0].title, '111')